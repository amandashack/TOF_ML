--- conflicted
+++ resolved
@@ -114,13 +114,8 @@
 
     # Define the meta file path
     meta_file = os.path.join(os.path.dirname(model_outpath), 'meta.txt')
-<<<<<<< HEAD
     scalers_path = '/sdf/scratch/users/a/ajshack/scalers.pkl'  # Path to where scalers are saved
     indices_path = '/sdf/scratch/users/a/ajshack/data_indices.npz'  # Path to where indices are saved
-=======
-    scalers_path = '/sdf/home/a/ajshack/scalers.pkl'  # Path to where scalers are saved
-    indices_path = '/sdf/home/a/ajshack/data_indices.npz'  # Path to where indices are saved
->>>>>>> bc667b33
     checkpoint_dir = os.path.join(model_outpath, "checkpoints")
 
     batch_size = params['batch_size']
@@ -176,11 +171,7 @@
     model, history = train_tof_to_energy_model(model, latest_checkpoint, dataset_train, dataset_val, params,
                                                checkpoint_dir, param_ID, job_name, meta_file, strategy)
 
-<<<<<<< HEAD
-    # Save the model
-=======
     # Save the entire model after training
->>>>>>> bc667b33
     model.save(os.path.join(model_outpath, "main_model"), save_format="tf")
     print("Model saved.")
 
