import os
import argparse
import h5py
import numpy as np
import pandas as pd
import tensorflow as tf
from models.tof_to_energy_model import TofToEnergyModel
from sklearn.metrics import mean_absolute_error, mean_squared_error, r2_score
import seaborn as sns
import matplotlib.pyplot as plt
from matplotlib.backends.backend_pdf import PdfPages
from scipy.stats import kurtosis, skew, norm
from mpl_toolkits.axes_grid1.inset_locator import inset_axes

# Custom layers used in the model
class LogTransformLayer(tf.keras.layers.Layer):
    def __init__(self, **kwargs):
        super(LogTransformLayer, self).__init__(**kwargs)

    def call(self, inputs):
        log_transformed = tf.concat([
            inputs[:, 0:3],
            tf.math.log(inputs[:, 3:4]) / tf.math.log(2.0)
        ], axis=1)
        return log_transformed


class InteractionLayer(tf.keras.layers.Layer):
    def __init__(self, **kwargs):
        super(InteractionLayer, self).__init__(**kwargs)

    def call(self, inputs):
        x1, x2, x3, x4 = inputs[:, 0:1], inputs[:, 1:2], inputs[:, 2:3], inputs[:, 3:4]
        interaction_terms = tf.concat([
            x1 * x2,
            x1 * x3,
            x1 * x4,
            x2 * x3,
            x2 * x4,
            x3 * x4,
            tf.square(x4)
        ], axis=1)
        return tf.concat([inputs, interaction_terms], axis=1)


class ScalingLayer(tf.keras.layers.Layer):
    def __init__(self, min_values, max_values, **kwargs):
        super(ScalingLayer, self).__init__(**kwargs)
        self.min_values = tf.constant(min_values, dtype=tf.float32)
        self.max_values = tf.constant(max_values, dtype=tf.float32)

    def call(self, inputs):
        return (inputs - self.min_values) / (self.max_values - self.min_values)


def process_input(input_data):
    x1 = input_data[:, 0:1]
    x2 = input_data[:, 1:2]
    x3 = input_data[:, 2:3]
    x4 = input_data[:, 3:4]
    interaction_terms = np.hstack([
        x1 * x2,
        x1 * x3,
        x1 * x4,
        x2 * x3,
        x2 * x4,
        x3 * x4,
        x4 ** 2
    ])
    return np.hstack([input_data, interaction_terms])


def load_test_data(data_filepath, test_indices):
    with h5py.File(data_filepath, 'r') as hf:
        print("Opened HDF5 file and loading data...")
        # Assuming 'combined_data' is a 2D dataset
        combined_data = hf['combined_data'][test_indices]

    # Ensure combined_data is 2D
    if combined_data.ndim == 1:
        combined_data = np.expand_dims(combined_data, axis=0)

    # Apply mask where the last column is True
    mask = combined_data[:, -1].astype(bool)
    masked_data = combined_data[mask]

    if masked_data.size == 0:
        raise ValueError("No data available after applying mask.")

    # Extract input and output data
    input_data = masked_data[:, [2, 3, 4, 5]].astype(np.float32)
    output_data = np.log2(masked_data[:, 0]).reshape(-1, 1).astype(np.float32)

    print("Test dataset loaded successfully.")
    return input_data, output_data


def format_model_params(params_dict):
    """
    Formats the model parameters dictionary into a readable string.
    """
    formatted_params = "\n".join([f"{key}: {value}" for key, value in params_dict.items()])
    return formatted_params


<<<<<<< HEAD
def plot_model_results(base_dir, model_dir_name, model_type, data_filepath, pdf_filename=None, sample_size=20000):
    # Replace underscores with spaces for display
    model_type_display = model_type.replace('_', ' ')

    # Load the model
    model_path = os.path.join(base_dir, 'main_model')
=======
def load_scalers(scalers_path):
    if os.path.exists(scalers_path):
        with open(scalers_path, 'rb') as f:
            scalers = pickle.load(f)
            min_values = scalers['min_values']
            max_values = scalers['max_values']
            print(f"Scalers loaded from {scalers_path}")
            return min_values, max_values
    else:
        raise FileNotFoundError(f"Scalers file not found at {scalers_path}")


def plot_model_results(base_dir, model_dir_name, model_type, data_filepath, pdf_filename=None, sample_size=1000):
    # Load the model
    model_path = os.path.join(base_dir, model_dir_name, 'main_model')
    print(model_path, '\n\n\n')
    # i believe that from config and get config handle the scaling and param values
>>>>>>> 9e3dcbb5
    main_model = tf.keras.models.load_model(model_path, custom_objects={
        'LogTransformLayer': LogTransformLayer,
        'InteractionLayer': InteractionLayer,
        'ScalingLayer': ScalingLayer,
        'TofToEnergyModel': TofToEnergyModel
    })
<<<<<<< HEAD
    print("Model loaded with min_values:", main_model.min_values)
    print("Model loaded with max_values:", main_model.max_values)
    print("Model parameters:", main_model.params)

    # Format model parameters for display
    params_str = format_model_params(main_model.params)

=======
    #print(main_model.min_values, main_model.max_values, main_model.params)
    main_model.min_values, main_model.max_values = load_scalers(os.path.join(base_dir, model_dir_name, "scalers.pkl"))
    
>>>>>>> 9e3dcbb5
    # Load test indices
    indices_path = os.path.join(base_dir, model_dir_name, 'data_indices.npz')
    indices_data = np.load(indices_path)
    test_indices = indices_data['test_indices']

    if sample_size:
        sample_indices = np.random.choice(test_indices, sample_size, replace=False)


    # Load test data
    input_data, output_data = load_test_data(data_filepath, sample_indices)

    # Adjust sample size if necessary
<<<<<<< HEAD
    if sample_size and len(input_data) > sample_size:
        np.random.seed(42)  # For reproducibility
        sample_indices = np.random.choice(len(input_data), sample_size, replace=False)
        input_data = input_data[sample_indices]
        output_data = output_data[sample_indices]
=======
    #if sample_size and len(input_data) > sample_size:
    #    sample_indices = np.random.choice(len(input_data), sample_size, replace=False)
    #    input_data = input_data[sample_indices]
    #    output_data = output_data[sample_indices]
>>>>>>> 9e3dcbb5

    # Get predictions
    y_pred = main_model.predict(input_data).flatten()

    # Invert transformations
    energy_pred = 2 ** y_pred
    energy_true = 2 ** output_data.flatten()
    retardation = input_data[:, 0]

    # Create DataFrame
    df_tof = pd.DataFrame({
        'energy_pred': energy_pred,
        'energy_true': energy_true,
        'energy_residuals': energy_true - energy_pred,
        'retardation': retardation.flatten()
    })

    # Prepare to save plots to PDF if requested
    if pdf_filename:
        pdf_path = os.path.join('/sdf/home/a/ajshack/TOF_ML/figures', pdf_filename)
        pdf_writer = PdfPages(pdf_path)
        print(f"Plots will be saved to {pdf_path}")

    # --- Plot 1: Scatter Plot with Regression Line for Energy ---
    fig, ax = plt.subplots(figsize=(10, 6))

    mae = mean_absolute_error(df_tof['energy_true'], df_tof['energy_pred'])
    rmse = np.sqrt(mean_squared_error(df_tof['energy_true'], df_tof['energy_pred']))
    r_squared = r2_score(df_tof['energy_true'], df_tof['energy_pred'])

    scatter = sns.scatterplot(
        x='energy_pred',
        y='energy_true',
        data=df_tof,
        hue='retardation',
        palette='viridis',
        alpha=0.7,
        edgecolor='k',
        linewidth=0.5,
        s=80,
        ax=ax
    )
    sns.regplot(
        x='energy_pred',
        y='energy_true',
        data=df_tof,
        ci=95,
        scatter=False,
        line_kws={"color": "red"},
        ax=ax
    )
    ax.set_xlabel('Predicted Energy', fontsize=16)
    ax.set_ylabel('True Energy', fontsize=16)
    ax.set_title(f'Energy Performance ({model_type_display})', fontsize=18)

    # Inset for metrics and model parameters
    axins = inset_axes(ax, width="40%", height="30%", loc='upper left', borderpad=2)
    metrics_text = f"MAE: {mae:.3f}\nRMSE: {rmse:.3f}\n$R^2$: {r_squared:.3f}"
    model_text = f"Model Parameters:\n{params_str}"
    axins.text(0.01, 0.99, metrics_text, transform=axins.transAxes, fontsize=10,
               verticalalignment='top', bbox=dict(boxstyle="round,pad=0.5", facecolor="white", alpha=0.8))
    axins.text(0.01, 0.50, model_text, transform=axins.transAxes, fontsize=10,
               verticalalignment='top', bbox=dict(boxstyle="round,pad=0.5", facecolor="white", alpha=0.8))
    axins.axis('off')

    plt.tight_layout()
    if pdf_filename:
        pdf_writer.savefig(fig)
    else:
        plt.show()
    plt.close(fig)

    # --- Plot 2: Residual Plot for Energy ---
    fig, ax = plt.subplots(figsize=(10, 6))

    sns.scatterplot(
        x='energy_pred',
        y='energy_residuals',
        data=df_tof,
        hue='retardation',
        palette='viridis',
        alpha=0.7,
        edgecolor='k',
        linewidth=0.5,
        s=80,
        ax=ax
    )
    ax.set_xlabel('Predicted Energy', fontsize=16)
    ax.set_ylabel('Residuals', fontsize=16)
    ax.set_title(f'Energy Residuals ({model_type_display})', fontsize=18)

    plt.tight_layout()
    if pdf_filename:
        pdf_writer.savefig(fig)
    else:
        plt.show()
    plt.close(fig)

    # --- Plot 3: Histogram of Residuals for Energy ---
    fig, ax = plt.subplots(figsize=(10, 6))

    residual_kurtosis = kurtosis(df_tof['energy_residuals'])
    residual_skewness = skew(df_tof['energy_residuals'])
    sns.histplot(
        df_tof['energy_residuals'],
        bins=30,
        kde=True,
        color='skyblue',
        edgecolor='k',
        linewidth=0.5,
        ax=ax
    )
    ax.set_xlabel('Residuals', fontsize=16)
    ax.set_ylabel('Frequency', fontsize=16)
    ax.set_title(f'Energy Residuals Distribution ({model_type_display})', fontsize=18)

    # Fit a normal distribution to residuals
    mu, std = norm.fit(df_tof['energy_residuals'])
    x = np.linspace(df_tof['energy_residuals'].min(), df_tof['energy_residuals'].max(), 100)
    pdf = norm.pdf(x, mu, std)

    # Scale the PDF to match the scale of the histogram
    bin_width = (df_tof['energy_residuals'].max() - df_tof['energy_residuals'].min()) / 30
    scaled_pdf = pdf * len(df_tof['energy_residuals']) * bin_width
    ax.plot(x, scaled_pdf, 'r-', lw=2, label='Fitted Normal Distribution')

    # Calculate FWHM
    fwhm = 2 * np.sqrt(2 * np.log(2)) * std

    # Inset for kurtosis, skewness, center, FWHM
    axins_hist = inset_axes(ax, width="40%", height="30%", loc='upper right', borderpad=2)
    axins_hist.text(0.01, 0.95, f'Kurtosis: {residual_kurtosis:.2f}', transform=axins_hist.transAxes, fontsize=10,
                   verticalalignment='top', bbox=dict(boxstyle="round,pad=0.5", facecolor="white", alpha=0.8))
    axins_hist.text(0.01, 0.75, f'Skewness: {residual_skewness:.2f}', transform=axins_hist.transAxes, fontsize=10,
                   verticalalignment='top', bbox=dict(boxstyle="round,pad=0.5", facecolor="white", alpha=0.8))
    axins_hist.text(0.01, 0.55, f'Center (μ): {mu:.2f}', transform=axins_hist.transAxes, fontsize=10,
                   verticalalignment='top', bbox=dict(boxstyle="round,pad=0.5", facecolor="white", alpha=0.8))
    axins_hist.text(0.01, 0.35, f'FWHM: {fwhm:.2f}', transform=axins_hist.transAxes, fontsize=10,
                   verticalalignment='top', bbox=dict(boxstyle="round,pad=0.5", facecolor="white", alpha=0.8))
    axins_hist.legend(['Fitted Normal Distribution'], fontsize=10)
    axins_hist.axis('off')

    ax.legend()

    plt.tight_layout()
    if pdf_filename:
        pdf_writer.savefig(fig)
    else:
        plt.show()
    plt.close(fig)

    # Save PDF if requested
    if pdf_filename:
        pdf_writer.close()
        print(f"All plots saved to {pdf_path}")


def main():
    parser = argparse.ArgumentParser(description='Plot results for a trained model.')
    parser.add_argument('base_dir', type=str, help='Base directory where all saved models are stored.')
    parser.add_argument('model_dir_name', type=str, help='Model directory name to load and plot results for.')
    parser.add_argument('model_type', type=str, help='Model type (e.g., default, tofs_simple_swish, etc.)')
    parser.add_argument('data_filepath', type=str, help='Path to the data h5 file.')
    parser.add_argument('--pdf_filename', type=str, help='Optional PDF filename to save plots.')
    parser.add_argument('--sample_size', type=int, default=20000, help='Number of random samples to plot.')

    args = parser.parse_args()
    plot_model_results(
        args.base_dir,
        args.model_dir_name,
        args.model_type,
        args.data_filepath,
        pdf_filename=args.pdf_filename,
        sample_size=args.sample_size
    )


if __name__ == '__main__':
    main()<|MERGE_RESOLUTION|>--- conflicted
+++ resolved
@@ -4,6 +4,7 @@
 import numpy as np
 import pandas as pd
 import tensorflow as tf
+import pickle
 from models.tof_to_energy_model import TofToEnergyModel
 from sklearn.metrics import mean_absolute_error, mean_squared_error, r2_score
 import seaborn as sns
@@ -103,14 +104,6 @@
     return formatted_params
 
 
-<<<<<<< HEAD
-def plot_model_results(base_dir, model_dir_name, model_type, data_filepath, pdf_filename=None, sample_size=20000):
-    # Replace underscores with spaces for display
-    model_type_display = model_type.replace('_', ' ')
-
-    # Load the model
-    model_path = os.path.join(base_dir, 'main_model')
-=======
 def load_scalers(scalers_path):
     if os.path.exists(scalers_path):
         with open(scalers_path, 'rb') as f:
@@ -126,16 +119,15 @@
 def plot_model_results(base_dir, model_dir_name, model_type, data_filepath, pdf_filename=None, sample_size=1000):
     # Load the model
     model_path = os.path.join(base_dir, model_dir_name, 'main_model')
+    model_type_display = model_type.replace('_', ' ')
     print(model_path, '\n\n\n')
     # i believe that from config and get config handle the scaling and param values
->>>>>>> 9e3dcbb5
     main_model = tf.keras.models.load_model(model_path, custom_objects={
         'LogTransformLayer': LogTransformLayer,
         'InteractionLayer': InteractionLayer,
         'ScalingLayer': ScalingLayer,
         'TofToEnergyModel': TofToEnergyModel
     })
-<<<<<<< HEAD
     print("Model loaded with min_values:", main_model.min_values)
     print("Model loaded with max_values:", main_model.max_values)
     print("Model parameters:", main_model.params)
@@ -143,11 +135,9 @@
     # Format model parameters for display
     params_str = format_model_params(main_model.params)
 
-=======
     #print(main_model.min_values, main_model.max_values, main_model.params)
     main_model.min_values, main_model.max_values = load_scalers(os.path.join(base_dir, model_dir_name, "scalers.pkl"))
-    
->>>>>>> 9e3dcbb5
+
     # Load test indices
     indices_path = os.path.join(base_dir, model_dir_name, 'data_indices.npz')
     indices_data = np.load(indices_path)
@@ -159,20 +149,6 @@
 
     # Load test data
     input_data, output_data = load_test_data(data_filepath, sample_indices)
-
-    # Adjust sample size if necessary
-<<<<<<< HEAD
-    if sample_size and len(input_data) > sample_size:
-        np.random.seed(42)  # For reproducibility
-        sample_indices = np.random.choice(len(input_data), sample_size, replace=False)
-        input_data = input_data[sample_indices]
-        output_data = output_data[sample_indices]
-=======
-    #if sample_size and len(input_data) > sample_size:
-    #    sample_indices = np.random.choice(len(input_data), sample_size, replace=False)
-    #    input_data = input_data[sample_indices]
-    #    output_data = output_data[sample_indices]
->>>>>>> 9e3dcbb5
 
     # Get predictions
     y_pred = main_model.predict(input_data).flatten()
